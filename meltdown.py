import sqlite3
import pandas as pd

import pystac_client
import odc.stac

import os

# List of columns to add
columns_to_add = [
	'bs_pc_10 REAL DEFAULT NAN',
	'bs_pc_50 REAL DEFAULT NAN',
	'bs_pc_90 REAL DEFAULT NAN',
	'pv_pc_10 REAL DEFAULT NAN',
	'pv_pc_50 REAL DEFAULT NAN',
	'pv_pc_90 REAL DEFAULT NAN',
	'npv_pc_10 REAL DEFAULT NAN',
	'npv_pc_50 REAL DEFAULT NAN',
	'npv_pc_90 REAL DEFAULT NAN'
]

def get_all_years(cursor):
    sql_query = '''
    SELECT DISTINCT strftime('%Y', month) as year FROM ground_data
    ORDER BY year
    '''
    cursor.execute(sql_query)
    return [row[0] for row in cursor.fetchall()]

#Get all tables
def get_all_tables(cursor):
    sql_query = """SELECT name FROM sqlite_master  
      WHERE type='table';"""
    cursor.execute(sql_query)
    return cursor.fetchall()

# Get column names and data types for each table
def get_table_info(cursor, table_name):
    cursor.execute(f'PRAGMA table_info({table_name})')
    return cursor.fetchall()

<<<<<<< HEAD
# function to get month, lat, long and grid id from database for a given year and check if the data of the last 9 columns is NAN
def get_month_lat_long(cursor, year):
    sql_query = '''
    SELECT month, lat, lon, grid_id 
    FROM ground_data 
    WHERE strftime('%Y', month) = ? 
    AND (bs_pc_10 IS 'NAN' OR bs_pc_50 IS 'NAN' OR bs_pc_90 IS 'NAN' 
    OR pv_pc_10 IS 'NAN' OR pv_pc_50 IS 'NAN' OR pv_pc_90 IS 'NAN' 
    OR npv_pc_10 IS 'NAN' OR npv_pc_50 IS 'NAN' OR npv_pc_90 IS 'NAN')
    '''
    cursor.execute(sql_query, (year,))
=======
# function to get month, lat, long and grid id from database
def get_month_lat_long(cursor):
    # define how many entries you want or all (remove LIMIT 10)
    sql_query = '''SELECT month, lat, lon, grid_id from ground_data'''
    cursor.execute(sql_query)
>>>>>>> 0b669460
    return cursor.fetchall()

# Function to check if a column exists in a table
def column_exists(cursor, table_name, column_name):
	cursor.execute(f"PRAGMA table_info({table_name})")
	columns = [info[1] for info in cursor.fetchall()]
	return column_name in columns

# Function to check if a column exists in a table
def column_exists(cursor, table_name, column_name):
	cursor.execute(f"PRAGMA table_info({table_name})")
	columns = [info[1] for info in cursor.fetchall()]
	return column_name in columns

# function to update each row in the data base table
def update_ground_data(cursor, conn, data):
    cursor.execute('''
    UPDATE ground_data
    SET bs_pc_10 = ?, bs_pc_50 = ?, bs_pc_90 = ?, pv_pc_10 = ?, pv_pc_50 = ?, pv_pc_90 = ?, npv_pc_10 = ?, npv_pc_50 = ?, npv_pc_90 = ?
    WHERE grid_id = ? AND month = ?
    ''', (
        data['bs_pc_10'], data['bs_pc_50'], data['bs_pc_90'],
        data['pv_pc_10'], data['pv_pc_50'], data['pv_pc_90'],
        data['npv_pc_10'], data['npv_pc_50'], data['npv_pc_90'],
        data['grid_id'], data['time']
    ))

    # Commit the changes
    conn.commit()

# if os.name == 'posix':
#     db_path = '/data/oa3802fa25/GlobalMeltdown/fire.db'
# else:
db_path = 'fire.db'

# Connect to the appropriate database
conn = sqlite3.connect(db_path)

# Create a cursor object
cursor = conn.cursor()

# set this to True if you run it the first time, to create the database
first = True

if first == True:
    # Read CSV file into a pandas DataFrame
    df = pd.read_csv('./Data/base_data_1986-2018.csv')

    df.drop('time', axis=1, inplace=True)
    df.drop('index_right', axis=1, inplace=True)
    df.month = pd.to_datetime(df.month, format='%Y-%m')
    df = df[df['month'].dt.year != 1986]

    # Write the DataFrame to the SQLite database
    df.to_sql('ground_data', conn, if_exists='replace', index=False)

    # Alter the table to add new columns if they don't already exist
    for column in columns_to_add:
        column_name = column.split()[0]
        if not column_exists(cursor, 'ground_data', column_name):
            cursor.execute(f'ALTER TABLE ground_data ADD COLUMN {column}')

    # Commit the changes
    conn.commit()

# fetch data from fire.db
cursor.execute('''SELECT * from ground_data LIMIT 10''')
cursor.fetchall()

tables = [table[0] for table in get_all_tables(cursor)]

# printing all tables and datatypes of fire.db
for table in tables:
    print(f"Table: {table}")
    for column in get_table_info(cursor, table):
        print(f"Column: {column[1]}, Type: {column[2]}")
    print("\n")

# loading catalog from database
catalog = pystac_client.Client.open("https://explorer.dea.ga.gov.au/stac")

# configure the AWS connection
odc.stac.configure_rio(
    cloud_defaults=True,
    aws={"aws_unsigned": True},
)


years = get_all_years(cursor)
cursor.close()

for year in years:
    print(f"Processing data for year: {year}")

    cursor = conn.cursor()
    # get information from database
    data_tiles = get_month_lat_long(cursor, year)

    # print length of data
    print(len(data_tiles))

    cursor.close()

    # for each dataset, get the data from AWS
    for data in data_tiles:

<<<<<<< HEAD
        bbox = [data[2] - 0.05, data[1] - 0.05, data[2] + 0.05, data[1] + 0.05]
=======
cursor.close()

# for each dataset, get the data from AWS
for data in data_tiles:
>>>>>>> 0b669460

        start_date = f"{data[0][:4]}-01-01"
        end_date = f"{data[0][:4]}-12-31"

        print(f"Searching for data in {start_date} to {end_date} for lat: {data[1]} and long: {data[2]}")

        # Set product ID as the STAC "collection"
        collections = ["ga_ls_fc_pc_cyear_3"]

        try:
            # Build a query with the parameters above
            query = catalog.search(
                bbox=bbox,
                collections=collections,
                datetime=f"{start_date}/{end_date}",
            )

            if len(list(query.items())) == 0:
                print(f"No data found for this query. Start: {start_date}, End: {end_date}, Lat: {data[1]}, Long: {data[2]}, Grid ID: {data[3]}")
                continue

<<<<<<< HEAD
        except Exception as e:
            
            print(f"An error occurred: {e}. Start: {start_date}, End: {end_date}, Lat: {data[1]}, Long: {data[2]}, Grid ID: {data[3]}")
=======
        if len(list(query.items())) == 0:
            print(f"No data found for this query. Start: {start_date}, End: {end_date}, Lat: {data[1]}, Long: {data[2]}, Grid ID: {data[3]}")
>>>>>>> 0b669460
            continue

        # Search the STAC catalog for all items matching the query
        items = list(query.items())
        print(f"Found: {len(items):d} datasets")

        # Load the data using the odc.stac module
        ds = odc.stac.load(
                    items=items,
                    crs="EPSG:3577",
                    lat=(bbox[1], bbox[3]),
                    lon=(bbox[0], bbox[2]),
                    time=(start_date, end_date))
        
<<<<<<< HEAD
        data_entry = {
            'time': data[0],
            'grid_id': data[3],
            'bs_pc_10': float(ds.bs_pc_10.mean().values),
            'bs_pc_50': float(ds.bs_pc_50.mean().values),
            'bs_pc_90': float(ds.bs_pc_90.mean().values),
            'pv_pc_10': float(ds.pv_pc_10.mean().values),
            'pv_pc_50': float(ds.pv_pc_50.mean().values),
            'pv_pc_90': float(ds.pv_pc_90.mean().values),
            'npv_pc_10': float(ds.npv_pc_10.mean().values),
            'npv_pc_50': float(ds.npv_pc_50.mean().values),
            'npv_pc_90': float(ds.npv_pc_90.mean().values)
        }

        cursor = conn.cursor()
        update_ground_data(cursor, conn, data_entry)
        cursor.close()
=======
        print(f"An error occurred: {e}. Start: {start_date}, End: {end_date}, Lat: {data[1]}, Long: {data[2]}, Grid ID: {data[3]}")
        continue

    # Search the STAC catalog for all items matching the query
    items = list(query.items())
    print(f"Found: {len(items):d} datasets")

    # Load the data using the odc.stac module
    ds = odc.stac.load(
                items=items,
                crs="EPSG:3577",
                lat=(bbox[1], bbox[3]),
                lon=(bbox[0], bbox[2]),
                time=(start_date, end_date))
    
    data_entry = {
        'time': data[0],
        'grid_id': data[3],
        'bs_pc_10': float(ds.bs_pc_10.mean().values),
        'bs_pc_50': float(ds.bs_pc_50.mean().values),
        'bs_pc_90': float(ds.bs_pc_90.mean().values),
        'pv_pc_10': float(ds.pv_pc_10.mean().values),
        'pv_pc_50': float(ds.pv_pc_50.mean().values),
        'pv_pc_90': float(ds.pv_pc_90.mean().values),
        'npv_pc_10': float(ds.npv_pc_10.mean().values),
        'npv_pc_50': float(ds.npv_pc_50.mean().values),
        'npv_pc_90': float(ds.npv_pc_90.mean().values)
    }

    cursor = conn.cursor()
    update_ground_data(cursor, conn, data_entry)
    cursor.close()
>>>>>>> 0b669460
<|MERGE_RESOLUTION|>--- conflicted
+++ resolved
@@ -39,7 +39,6 @@
     cursor.execute(f'PRAGMA table_info({table_name})')
     return cursor.fetchall()
 
-<<<<<<< HEAD
 # function to get month, lat, long and grid id from database for a given year and check if the data of the last 9 columns is NAN
 def get_month_lat_long(cursor, year):
     sql_query = '''
@@ -51,13 +50,6 @@
     OR npv_pc_10 IS 'NAN' OR npv_pc_50 IS 'NAN' OR npv_pc_90 IS 'NAN')
     '''
     cursor.execute(sql_query, (year,))
-=======
-# function to get month, lat, long and grid id from database
-def get_month_lat_long(cursor):
-    # define how many entries you want or all (remove LIMIT 10)
-    sql_query = '''SELECT month, lat, lon, grid_id from ground_data'''
-    cursor.execute(sql_query)
->>>>>>> 0b669460
     return cursor.fetchall()
 
 # Function to check if a column exists in a table
@@ -164,14 +156,7 @@
     # for each dataset, get the data from AWS
     for data in data_tiles:
 
-<<<<<<< HEAD
         bbox = [data[2] - 0.05, data[1] - 0.05, data[2] + 0.05, data[1] + 0.05]
-=======
-cursor.close()
-
-# for each dataset, get the data from AWS
-for data in data_tiles:
->>>>>>> 0b669460
 
         start_date = f"{data[0][:4]}-01-01"
         end_date = f"{data[0][:4]}-12-31"
@@ -193,14 +178,9 @@
                 print(f"No data found for this query. Start: {start_date}, End: {end_date}, Lat: {data[1]}, Long: {data[2]}, Grid ID: {data[3]}")
                 continue
 
-<<<<<<< HEAD
         except Exception as e:
             
             print(f"An error occurred: {e}. Start: {start_date}, End: {end_date}, Lat: {data[1]}, Long: {data[2]}, Grid ID: {data[3]}")
-=======
-        if len(list(query.items())) == 0:
-            print(f"No data found for this query. Start: {start_date}, End: {end_date}, Lat: {data[1]}, Long: {data[2]}, Grid ID: {data[3]}")
->>>>>>> 0b669460
             continue
 
         # Search the STAC catalog for all items matching the query
@@ -215,7 +195,6 @@
                     lon=(bbox[0], bbox[2]),
                     time=(start_date, end_date))
         
-<<<<<<< HEAD
         data_entry = {
             'time': data[0],
             'grid_id': data[3],
@@ -232,38 +211,4 @@
 
         cursor = conn.cursor()
         update_ground_data(cursor, conn, data_entry)
-        cursor.close()
-=======
-        print(f"An error occurred: {e}. Start: {start_date}, End: {end_date}, Lat: {data[1]}, Long: {data[2]}, Grid ID: {data[3]}")
-        continue
-
-    # Search the STAC catalog for all items matching the query
-    items = list(query.items())
-    print(f"Found: {len(items):d} datasets")
-
-    # Load the data using the odc.stac module
-    ds = odc.stac.load(
-                items=items,
-                crs="EPSG:3577",
-                lat=(bbox[1], bbox[3]),
-                lon=(bbox[0], bbox[2]),
-                time=(start_date, end_date))
-    
-    data_entry = {
-        'time': data[0],
-        'grid_id': data[3],
-        'bs_pc_10': float(ds.bs_pc_10.mean().values),
-        'bs_pc_50': float(ds.bs_pc_50.mean().values),
-        'bs_pc_90': float(ds.bs_pc_90.mean().values),
-        'pv_pc_10': float(ds.pv_pc_10.mean().values),
-        'pv_pc_50': float(ds.pv_pc_50.mean().values),
-        'pv_pc_90': float(ds.pv_pc_90.mean().values),
-        'npv_pc_10': float(ds.npv_pc_10.mean().values),
-        'npv_pc_50': float(ds.npv_pc_50.mean().values),
-        'npv_pc_90': float(ds.npv_pc_90.mean().values)
-    }
-
-    cursor = conn.cursor()
-    update_ground_data(cursor, conn, data_entry)
-    cursor.close()
->>>>>>> 0b669460
+        cursor.close()